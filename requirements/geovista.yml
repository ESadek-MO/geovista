--- conflicted
+++ resolved
@@ -18,11 +18,7 @@
   - pooch
   - pykdtree
   - pyproj >=3.3
-<<<<<<< HEAD
-  - pyvista >=0.40,<0.42.2
-=======
   - pyvista >=0.43.1
->>>>>>> 484f306e
 
 # pantry dependencies (core)
   - netcdf4
